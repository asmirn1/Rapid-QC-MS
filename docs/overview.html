<!DOCTYPE html>
<html xmlns="http://www.w3.org/1999/xhtml" lang="en" xml:lang="en"><head>

<meta charset="utf-8">
<meta name="generator" content="quarto-1.3.450">

<meta name="viewport" content="width=device-width, initial-scale=1.0, user-scalable=yes">


<title>Rapid-QC-MS - Overview</title>
<style>
code{white-space: pre-wrap;}
span.smallcaps{font-variant: small-caps;}
div.columns{display: flex; gap: min(4vw, 1.5em);}
div.column{flex: auto; overflow-x: auto;}
div.hanging-indent{margin-left: 1.5em; text-indent: -1.5em;}
ul.task-list{list-style: none;}
ul.task-list li input[type="checkbox"] {
  width: 0.8em;
  margin: 0 0.8em 0.2em -1em; /* quarto-specific, see https://github.com/quarto-dev/quarto-cli/issues/4556 */ 
  vertical-align: middle;
}
</style>


<script src="site_libs/quarto-nav/quarto-nav.js"></script>
<script src="site_libs/quarto-nav/headroom.min.js"></script>
<script src="site_libs/clipboard/clipboard.min.js"></script>
<script src="site_libs/quarto-search/autocomplete.umd.js"></script>
<script src="site_libs/quarto-search/fuse.min.js"></script>
<script src="site_libs/quarto-search/quarto-search.js"></script>
<meta name="quarto:offset" content="./">
<link href="./logo.png" rel="icon" type="image/png">
<script src="site_libs/quarto-html/quarto.js"></script>
<script src="site_libs/quarto-html/popper.min.js"></script>
<script src="site_libs/quarto-html/tippy.umd.min.js"></script>
<script src="site_libs/quarto-html/anchor.min.js"></script>
<link href="site_libs/quarto-html/tippy.css" rel="stylesheet">
<link href="site_libs/quarto-html/quarto-syntax-highlighting.css" rel="stylesheet" class="quarto-color-scheme" id="quarto-text-highlighting-styles">
<link href="site_libs/quarto-html/quarto-syntax-highlighting-dark.css" rel="prefetch" class="quarto-color-scheme quarto-color-alternate" id="quarto-text-highlighting-styles">
<script src="site_libs/bootstrap/bootstrap.min.js"></script>
<link href="site_libs/bootstrap/bootstrap-icons.css" rel="stylesheet">
<link href="site_libs/bootstrap/bootstrap.min.css" rel="stylesheet" class="quarto-color-scheme" id="quarto-bootstrap" data-mode="light">
<link href="site_libs/bootstrap/bootstrap-dark.min.css" rel="prefetch" class="quarto-color-scheme quarto-color-alternate" id="quarto-bootstrap" data-mode="dark">
<script id="quarto-search-options" type="application/json">{
  "location": "navbar",
  "copy-button": false,
  "collapse-after": 3,
  "panel-placement": "end",
  "type": "overlay",
  "limit": 20,
  "language": {
    "search-no-results-text": "No results",
    "search-matching-documents-text": "matching documents",
    "search-copy-link-title": "Copy link to search",
    "search-hide-matches-text": "Hide additional matches",
    "search-more-match-text": "more match in this document",
    "search-more-matches-text": "more matches in this document",
    "search-clear-button-title": "Clear",
    "search-detached-cancel-button-title": "Cancel",
    "search-submit-button-title": "Submit",
    "search-label": "Search"
  }
}</script>
<script src="https://cdnjs.cloudflare.com/ajax/libs/require.js/2.3.6/require.min.js" integrity="sha512-c3Nl8+7g4LMSTdrm621y7kf9v3SDPnhxLNhcjFJbKECVnmZHTdo+IRO05sNLTH/D3vA6u1X32ehoLC7WFVdheg==" crossorigin="anonymous"></script>
<script src="https://cdnjs.cloudflare.com/ajax/libs/jquery/3.5.1/jquery.min.js" integrity="sha512-bLT0Qm9VnAYZDflyKcBaQ2gg0hSYNQrJ8RilYldYQ1FxQYoCLtUjuuRuZo+fjqhx/qtq/1itJ0C2ejDxltZVFg==" crossorigin="anonymous"></script>
<script type="application/javascript">define('jquery', [],function() {return window.jQuery;})</script>
<script type="text/javascript">
window.PlotlyConfig = {MathJaxConfig: 'local'};
if (window.MathJax) {MathJax.Hub.Config({SVG: {font: "STIX-Web"}});}
if (typeof require !== 'undefined') {
require.undef("plotly");
requirejs.config({
    paths: {
        'plotly': ['https://cdn.plot.ly/plotly-2.9.0.min']
    }
});
require(['plotly'], function(Plotly) {
    window._Plotly = Plotly;
});
}
</script>



<link rel="stylesheet" href="styles.css">
</head>

<body class="nav-fixed">

<div id="quarto-search-results"></div>
  <header id="quarto-header" class="headroom fixed-top">
    <nav class="navbar navbar-expand-lg navbar-dark ">
      <div class="navbar-container container-fluid">
      <div class="navbar-brand-container">
    <a class="navbar-brand" href="./index.html">
    <span class="navbar-title">Rapid-QC-MS</span>
    </a>
  </div>
            <div id="quarto-search" class="" title="Search"></div>
          <button class="navbar-toggler" type="button" data-bs-toggle="collapse" data-bs-target="#navbarCollapse" aria-controls="navbarCollapse" aria-expanded="false" aria-label="Toggle navigation" onclick="if (window.quartoToggleHeadroom) { window.quartoToggleHeadroom(); }">
  <span class="navbar-toggler-icon"></span>
</button>
          <div class="collapse navbar-collapse" id="navbarCollapse">
            <ul class="navbar-nav navbar-nav-scroll me-auto">
  <li class="nav-item">
    <a class="nav-link" href="./index.html" rel="" target="">
 <span class="menu-text">Home</span></a>
  </li>  
  <li class="nav-item">
    <a class="nav-link active" href="./overview.html" rel="" target="" aria-current="page">
 <span class="menu-text">Overview</span></a>
  </li>  
  <li class="nav-item">
    <a class="nav-link" href="./installation.html" rel="" target="">
 <span class="menu-text">Installation</span></a>
  </li>  
  <li class="nav-item">
    <a class="nav-link" href="./quickstart.html" rel="" target="">
 <span class="menu-text">Quickstart</span></a>
  </li>  
  <li class="nav-item">
    <a class="nav-link" href="./user-guide.html" rel="" target="">
 <span class="menu-text">User Guide</span></a>
  </li>  
  <li class="nav-item">
    <a class="nav-link" href="./design.html" rel="" target="">
 <span class="menu-text">System Design</span></a>
  </li>  
  <li class="nav-item">
    <a class="nav-link" href="./documentation.html" rel="" target="">
 <span class="menu-text">Documentation</span></a>
  </li>  
  <li class="nav-item">
    <a class="nav-link" href="./faq.html" rel="" target="">
 <span class="menu-text">FAQ</span></a>
  </li>  
</ul>
            <ul class="navbar-nav navbar-nav-scroll ms-auto">
  <li class="nav-item compact">
    <a class="nav-link" href="https://github.com/czbiohub/Rapid-QC-MS" rel="" target=""><i class="bi bi-github" role="img" aria-label="GitHub">
</i> 
 <span class="menu-text"></span></a>
  </li>  
</ul>
            <div class="quarto-navbar-tools">
  <a href="" class="quarto-color-scheme-toggle quarto-navigation-tool  px-1" onclick="window.quartoToggleColorScheme(); return false;" title="Toggle dark mode"><i class="bi"></i></a>
</div>
          </div> <!-- /navcollapse -->
      </div> <!-- /container-fluid -->
    </nav>
</header>
<!-- content -->
<div id="quarto-content" class="quarto-container page-columns page-rows-contents page-layout-article page-navbar">
<!-- sidebar -->
<!-- margin-sidebar -->
    <div id="quarto-margin-sidebar" class="sidebar margin-sidebar">
        <nav id="TOC" role="doc-toc" class="toc-active">
    <h2 id="toc-title">On this page</h2>
   
  <ul>
  <li><a href="#interactive-dashboard" id="toc-interactive-dashboard" class="nav-link active" data-scroll-target="#interactive-dashboard">Interactive dashboard</a>
  <ul class="collapse">
  <li><a href="#retention-time-across-specimens" id="toc-retention-time-across-specimens" class="nav-link" data-scroll-target="#retention-time-across-specimens">Retention time across specimens</a></li>
  <li><a href="#intensity-across-specimens" id="toc-intensity-across-specimens" class="nav-link" data-scroll-target="#intensity-across-specimens">Intensity across specimens</a></li>
  <li><a href="#delta-mz-across-specimens" id="toc-delta-mz-across-specimens" class="nav-link" data-scroll-target="#delta-mz-across-specimens">Delta <em>m/z</em> across specimens</a></li>
  <li><a href="#biological-standards" id="toc-biological-standards" class="nav-link" data-scroll-target="#biological-standards">Biological standards</a></li>
  <li><a href="#specimen-information-card" id="toc-specimen-information-card" class="nav-link" data-scroll-target="#specimen-information-card">Specimen information card</a></li>
  <li><a href="#new-qc-job-setup" id="toc-new-qc-job-setup" class="nav-link" data-scroll-target="#new-qc-job-setup">New QC job setup</a></li>
  <li><a href="#slack-email-notifications" id="toc-slack-email-notifications" class="nav-link" data-scroll-target="#slack-email-notifications">Slack / email notifications</a></li>
  <li><a href="#google-drive-sync" id="toc-google-drive-sync" class="nav-link" data-scroll-target="#google-drive-sync">Google Drive sync</a></li>
  </ul></li>
  <li><a href="#highly-configurable-settings" id="toc-highly-configurable-settings" class="nav-link" data-scroll-target="#highly-configurable-settings">Highly configurable settings</a>
  <ul class="collapse">
  <li><a href="#workspace" id="toc-workspace" class="nav-link" data-scroll-target="#workspace">Workspace</a></li>
  <li><a href="#internal-standards" id="toc-internal-standards" class="nav-link" data-scroll-target="#internal-standards">Internal standards</a></li>
  <li><a href="#biological-standards-1" id="toc-biological-standards-1" class="nav-link" data-scroll-target="#biological-standards-1">Biological standards</a></li>
  <li><a href="#is-configurations" id="toc-is-configurations" class="nav-link" data-scroll-target="#is-configurations">IS configurations</a></li>
  <li><a href="#ms-dial-configurations" id="toc-ms-dial-configurations" class="nav-link" data-scroll-target="#ms-dial-configurations">MS-DIAL configurations</a></li>
  </ul></li>
  </ul>
</nav>
    </div>
<!-- main -->
<main class="content" id="quarto-document-content">

<header id="title-block-header" class="quarto-title-block default">
<div class="quarto-title">
<h1 class="title">Overview</h1>
</div>



<div class="quarto-title-meta">

    
  
    
  </div>
  

</header>

<p>When generating high quality LC-MS/MS data there are many pitfalls resulting in unusable data. Recognizing and stopping a poor performing analysis is critical to preserve specimen integrity and maximizing instrument up-time.</p>
<p>Controlling untargeted data acquisition is multifaceted and often tailored to a specific analytical method or matrices. Quality control measures should be implemented for every analysis and specimen. These measures include the use of both internal standards - exogenous compounds added to each specimen - and biological standards to quantify instrument performance prior to and throughout an analysis. However, analyzing the resulting data from these controls can be tedious and time-consuming.</p>
<p>This section describes the various features of Rapid-QC-MS, and how they can help monitor the quality of your untargeted LC-MS/MS data in a time-efficient manner.</p>
<section id="interactive-dashboard" class="level1">
<h1>Interactive dashboard</h1>
<p>Rapid-QC-MS employs Plotly to serve synchronous, interactive graphs in the user dashboard. These plots display m/z, RT, and intensity results for each internal standard. Rapid-QC-MS automatically parses newly generated raw data files and updates the dashboard in real time throughout an analysis – effectively freeing up valuable time and resources for much more efficient QC.</p>
<p><img src="https://public.czbiohub.org/rapid-qc-ms-docs/Overview/rapidqcms-demo.gif" class="img-fluid"></p>
<section id="retention-time-across-specimens" class="level2">
<h2 class="anchored" data-anchor-id="retention-time-across-specimens">Retention time across specimens</h2>
<p>Plotting retention time values for a given internal standard alerts users to <strong>retention time shifts</strong>, which can indicate any of the following:</p>
<ul>
<li>Incorrect mobile phase composition</li>
<li>Solvent leaks in the flow path</li>
<li>Changes in column temperature</li>
<li>Faulty / blocked column</li>
</ul>
<p>The <strong>retention time vs.&nbsp;specimen plot</strong> provides an at-a-glance view into trends or issues with chromatography. The user can hover over each point to display relevant metadata for a specimen, zoom or pan over the graph, and even grab a screenshot for easy sharing with teammates.</p>
<p>Try it out yourself below!</p>
<div class="cell" data-execution_count="1">
<div class="cell-output cell-output-display">

<div>                            <div id="fe6849a6-3066-4f62-97e4-fde7530462bb" class="plotly-graph-div" style="height:600px; width:100%;"></div>            <script type="text/javascript">                require(["plotly"], function(Plotly) {                    window.PLOTLYENV=window.PLOTLYENV || {};                                    if (document.getElementById("fe6849a6-3066-4f62-97e4-fde7530462bb")) {                    Plotly.newPlot(                        "fe6849a6-3066-4f62-97e4-fde7530462bb",                        [{"hovertemplate":"Specimen: %{x} <br>Retention Time: %{y} min<br>","hovertext":["EMGO003_BK_1_Pos_QE1_C18_006","EMGO003_Pos_D_3_QE1_C18_018","EMGO003_Pos_A_5_QE1_C18_020","EMGO003_Pos_D_1_QE1_C18_022","EMGO003_BK_2_Pos_QE1_C18_023","EMGO003_Pos_B_4_QE1_C18_026","EMGO003_Pos_A_3_QE1_C18_028","EMGO003_Pos_B_1_QE1_C18_030","EMGO003_Pos_B_2_QE1_C18_032","EMGO003_Pos_C_2_QE1_C18_034","EMGO003_Pos_B_6_QE1_C18_036","EMGO003_Pos_D_4_QE1_C18_038","EMGO003_Pos_A_4_QE1_C18_040","EMGO003_BK_3_Pos_QE1_C18_041","EMGO003_Pos_A_6_QE1_C18_044","EMGO003_Pos_C_5_QE1_C18_046","EMGO003_Pos_A_2_QE1_C18_048","EMGO003_Pos_B_5_QE1_C18_050","EMGO003_Pos_C_4_QE1_C18_052","EMGO001_Pos_D_6_QE1_C18_054","EMGO003_Pos_C_3_QE1_C18_056","EMGO003_Pos_D_5_QE1_C18_058","EMGO003_Pos_A_1_QE1_C18_060","EMGO003_BK_4_Pos_QE1_C18_062"],"legendgroup":"","line":{"color":"#636efa","dash":"solid"},"marker":{"symbol":"circle"},"mode":"markers+lines","name":"","orientation":"v","showlegend":false,"x":["EMGO003_BK_1_Pos_QE1_C18_006","EMGO003_Pos_D_3_QE1_C18_018","EMGO003_Pos_A_5_QE1_C18_020","EMGO003_Pos_D_1_QE1_C18_022","EMGO003_BK_2_Pos_QE1_C18_023","EMGO003_Pos_B_4_QE1_C18_026","EMGO003_Pos_A_3_QE1_C18_028","EMGO003_Pos_B_1_QE1_C18_030","EMGO003_Pos_B_2_QE1_C18_032","EMGO003_Pos_C_2_QE1_C18_034","EMGO003_Pos_B_6_QE1_C18_036","EMGO003_Pos_D_4_QE1_C18_038","EMGO003_Pos_A_4_QE1_C18_040","EMGO003_BK_3_Pos_QE1_C18_041","EMGO003_Pos_A_6_QE1_C18_044","EMGO003_Pos_C_5_QE1_C18_046","EMGO003_Pos_A_2_QE1_C18_048","EMGO003_Pos_B_5_QE1_C18_050","EMGO003_Pos_C_4_QE1_C18_052","EMGO001_Pos_D_6_QE1_C18_054","EMGO003_Pos_C_3_QE1_C18_056","EMGO003_Pos_D_5_QE1_C18_058","EMGO003_Pos_A_1_QE1_C18_060","EMGO003_BK_4_Pos_QE1_C18_062"],"xaxis":"x","y":[1.31,1.291,1.294,1.289,1.279,1.294,1.297,1.288,1.291,1.292,1.289,1.303,1.292,1.294,1.298,1.302,1.295,1.29,1.297,1.287,1.291,1.293,1.298,1.29],"yaxis":"y","type":"scatter"}],                        {"template":{"data":{"bar":[{"error_x":{"color":"#2a3f5f"},"error_y":{"color":"#2a3f5f"},"marker":{"line":{"color":"#E5ECF6","width":0.5},"pattern":{"fillmode":"overlay","size":10,"solidity":0.2}},"type":"bar"}],"barpolar":[{"marker":{"line":{"color":"#E5ECF6","width":0.5},"pattern":{"fillmode":"overlay","size":10,"solidity":0.2}},"type":"barpolar"}],"carpet":[{"aaxis":{"endlinecolor":"#2a3f5f","gridcolor":"white","linecolor":"white","minorgridcolor":"white","startlinecolor":"#2a3f5f"},"baxis":{"endlinecolor":"#2a3f5f","gridcolor":"white","linecolor":"white","minorgridcolor":"white","startlinecolor":"#2a3f5f"},"type":"carpet"}],"choropleth":[{"colorbar":{"outlinewidth":0,"ticks":""},"type":"choropleth"}],"contour":[{"colorbar":{"outlinewidth":0,"ticks":""},"colorscale":[[0.0,"#0d0887"],[0.1111111111111111,"#46039f"],[0.2222222222222222,"#7201a8"],[0.3333333333333333,"#9c179e"],[0.4444444444444444,"#bd3786"],[0.5555555555555556,"#d8576b"],[0.6666666666666666,"#ed7953"],[0.7777777777777778,"#fb9f3a"],[0.8888888888888888,"#fdca26"],[1.0,"#f0f921"]],"type":"contour"}],"contourcarpet":[{"colorbar":{"outlinewidth":0,"ticks":""},"type":"contourcarpet"}],"heatmap":[{"colorbar":{"outlinewidth":0,"ticks":""},"colorscale":[[0.0,"#0d0887"],[0.1111111111111111,"#46039f"],[0.2222222222222222,"#7201a8"],[0.3333333333333333,"#9c179e"],[0.4444444444444444,"#bd3786"],[0.5555555555555556,"#d8576b"],[0.6666666666666666,"#ed7953"],[0.7777777777777778,"#fb9f3a"],[0.8888888888888888,"#fdca26"],[1.0,"#f0f921"]],"type":"heatmap"}],"heatmapgl":[{"colorbar":{"outlinewidth":0,"ticks":""},"colorscale":[[0.0,"#0d0887"],[0.1111111111111111,"#46039f"],[0.2222222222222222,"#7201a8"],[0.3333333333333333,"#9c179e"],[0.4444444444444444,"#bd3786"],[0.5555555555555556,"#d8576b"],[0.6666666666666666,"#ed7953"],[0.7777777777777778,"#fb9f3a"],[0.8888888888888888,"#fdca26"],[1.0,"#f0f921"]],"type":"heatmapgl"}],"histogram":[{"marker":{"pattern":{"fillmode":"overlay","size":10,"solidity":0.2}},"type":"histogram"}],"histogram2d":[{"colorbar":{"outlinewidth":0,"ticks":""},"colorscale":[[0.0,"#0d0887"],[0.1111111111111111,"#46039f"],[0.2222222222222222,"#7201a8"],[0.3333333333333333,"#9c179e"],[0.4444444444444444,"#bd3786"],[0.5555555555555556,"#d8576b"],[0.6666666666666666,"#ed7953"],[0.7777777777777778,"#fb9f3a"],[0.8888888888888888,"#fdca26"],[1.0,"#f0f921"]],"type":"histogram2d"}],"histogram2dcontour":[{"colorbar":{"outlinewidth":0,"ticks":""},"colorscale":[[0.0,"#0d0887"],[0.1111111111111111,"#46039f"],[0.2222222222222222,"#7201a8"],[0.3333333333333333,"#9c179e"],[0.4444444444444444,"#bd3786"],[0.5555555555555556,"#d8576b"],[0.6666666666666666,"#ed7953"],[0.7777777777777778,"#fb9f3a"],[0.8888888888888888,"#fdca26"],[1.0,"#f0f921"]],"type":"histogram2dcontour"}],"mesh3d":[{"colorbar":{"outlinewidth":0,"ticks":""},"type":"mesh3d"}],"parcoords":[{"line":{"colorbar":{"outlinewidth":0,"ticks":""}},"type":"parcoords"}],"pie":[{"automargin":true,"type":"pie"}],"scatter":[{"marker":{"colorbar":{"outlinewidth":0,"ticks":""}},"type":"scatter"}],"scatter3d":[{"line":{"colorbar":{"outlinewidth":0,"ticks":""}},"marker":{"colorbar":{"outlinewidth":0,"ticks":""}},"type":"scatter3d"}],"scattercarpet":[{"marker":{"colorbar":{"outlinewidth":0,"ticks":""}},"type":"scattercarpet"}],"scattergeo":[{"marker":{"colorbar":{"outlinewidth":0,"ticks":""}},"type":"scattergeo"}],"scattergl":[{"marker":{"colorbar":{"outlinewidth":0,"ticks":""}},"type":"scattergl"}],"scattermapbox":[{"marker":{"colorbar":{"outlinewidth":0,"ticks":""}},"type":"scattermapbox"}],"scatterpolar":[{"marker":{"colorbar":{"outlinewidth":0,"ticks":""}},"type":"scatterpolar"}],"scatterpolargl":[{"marker":{"colorbar":{"outlinewidth":0,"ticks":""}},"type":"scatterpolargl"}],"scatterternary":[{"marker":{"colorbar":{"outlinewidth":0,"ticks":""}},"type":"scatterternary"}],"surface":[{"colorbar":{"outlinewidth":0,"ticks":""},"colorscale":[[0.0,"#0d0887"],[0.1111111111111111,"#46039f"],[0.2222222222222222,"#7201a8"],[0.3333333333333333,"#9c179e"],[0.4444444444444444,"#bd3786"],[0.5555555555555556,"#d8576b"],[0.6666666666666666,"#ed7953"],[0.7777777777777778,"#fb9f3a"],[0.8888888888888888,"#fdca26"],[1.0,"#f0f921"]],"type":"surface"}],"table":[{"cells":{"fill":{"color":"#EBF0F8"},"line":{"color":"white"}},"header":{"fill":{"color":"#C8D4E3"},"line":{"color":"white"}},"type":"table"}]},"layout":{"annotationdefaults":{"arrowcolor":"#2a3f5f","arrowhead":0,"arrowwidth":1},"autotypenumbers":"strict","coloraxis":{"colorbar":{"outlinewidth":0,"ticks":""}},"colorscale":{"diverging":[[0,"#8e0152"],[0.1,"#c51b7d"],[0.2,"#de77ae"],[0.3,"#f1b6da"],[0.4,"#fde0ef"],[0.5,"#f7f7f7"],[0.6,"#e6f5d0"],[0.7,"#b8e186"],[0.8,"#7fbc41"],[0.9,"#4d9221"],[1,"#276419"]],"sequential":[[0.0,"#0d0887"],[0.1111111111111111,"#46039f"],[0.2222222222222222,"#7201a8"],[0.3333333333333333,"#9c179e"],[0.4444444444444444,"#bd3786"],[0.5555555555555556,"#d8576b"],[0.6666666666666666,"#ed7953"],[0.7777777777777778,"#fb9f3a"],[0.8888888888888888,"#fdca26"],[1.0,"#f0f921"]],"sequentialminus":[[0.0,"#0d0887"],[0.1111111111111111,"#46039f"],[0.2222222222222222,"#7201a8"],[0.3333333333333333,"#9c179e"],[0.4444444444444444,"#bd3786"],[0.5555555555555556,"#d8576b"],[0.6666666666666666,"#ed7953"],[0.7777777777777778,"#fb9f3a"],[0.8888888888888888,"#fdca26"],[1.0,"#f0f921"]]},"colorway":["#636efa","#EF553B","#00cc96","#ab63fa","#FFA15A","#19d3f3","#FF6692","#B6E880","#FF97FF","#FECB52"],"font":{"color":"#2a3f5f"},"geo":{"bgcolor":"white","lakecolor":"white","landcolor":"#E5ECF6","showlakes":true,"showland":true,"subunitcolor":"white"},"hoverlabel":{"align":"left"},"hovermode":"closest","mapbox":{"style":"light"},"paper_bgcolor":"white","plot_bgcolor":"#E5ECF6","polar":{"angularaxis":{"gridcolor":"white","linecolor":"white","ticks":""},"bgcolor":"#E5ECF6","radialaxis":{"gridcolor":"white","linecolor":"white","ticks":""}},"scene":{"xaxis":{"backgroundcolor":"#E5ECF6","gridcolor":"white","gridwidth":2,"linecolor":"white","showbackground":true,"ticks":"","zerolinecolor":"white"},"yaxis":{"backgroundcolor":"#E5ECF6","gridcolor":"white","gridwidth":2,"linecolor":"white","showbackground":true,"ticks":"","zerolinecolor":"white"},"zaxis":{"backgroundcolor":"#E5ECF6","gridcolor":"white","gridwidth":2,"linecolor":"white","showbackground":true,"ticks":"","zerolinecolor":"white"}},"shapedefaults":{"line":{"color":"#2a3f5f"}},"ternary":{"aaxis":{"gridcolor":"white","linecolor":"white","ticks":""},"baxis":{"gridcolor":"white","linecolor":"white","ticks":""},"bgcolor":"#E5ECF6","caxis":{"gridcolor":"white","linecolor":"white","ticks":""}},"title":{"x":0.05},"xaxis":{"automargin":true,"gridcolor":"white","linecolor":"white","ticks":"","title":{"standoff":15},"zerolinecolor":"white","zerolinewidth":2},"yaxis":{"automargin":true,"gridcolor":"white","linecolor":"white","ticks":"","title":{"standoff":15},"zerolinecolor":"white","zerolinewidth":2}}},"xaxis":{"anchor":"y","domain":[0.0,1.0],"title":{"text":"Specimen"},"showticklabels":false},"yaxis":{"anchor":"x","domain":[0.0,1.0],"title":{"text":"Retention Time (min)"},"range":[1.1589999999999998,1.359]},"legend":{"tracegroupgap":0,"title":{"text":"Internal Standards"}},"title":{"text":"Retention Time vs. Specimens \u2013 1_Valine d8"},"height":600,"transition":{"duration":500},"margin":{"t":75,"b":75,"l":0,"r":0},"clickmode":"event","showlegend":false,"shapes":[{"line":{"dash":"dash","width":2},"type":"line","x0":0,"x1":1,"xref":"x domain","y0":1.259,"y1":1.259,"yref":"y"}]},                        {"responsive": true}                    ).then(function(){
                            
var gd = document.getElementById('fe6849a6-3066-4f62-97e4-fde7530462bb');
var x = new MutationObserver(function (mutations, observer) {{
        var display = window.getComputedStyle(gd).display;
        if (!display || display === 'none') {{
            console.log([gd, 'removed!']);
            Plotly.purge(gd);
            observer.disconnect();
        }}
}});

// Listen for the removal of the full notebook cells
var notebookContainer = gd.closest('#notebook-container');
if (notebookContainer) {{
    x.observe(notebookContainer, {childList: true});
}}

// Listen for the clearing of the current output cell
var outputEl = gd.closest('.output');
if (outputEl) {{
    x.observe(outputEl, {childList: true});
}}

                        })                };                });            </script>        </div>
</div>
</div>
<p>Additionally, the user can select an internal standard using the <strong>dropdown</strong>, or seek through them using the <strong>previous / next buttons.</strong> Rapid-QC-MS provides global filters for polarity and specimen type in the sidebar as well.</p>
</section>
<section id="intensity-across-specimens" class="level2">
<h2 class="anchored" data-anchor-id="intensity-across-specimens">Intensity across specimens</h2>
<p>Plotting intensity (peak height) values can give insight into <strong>specimen preparation</strong> and <strong>ionization variability</strong>. Low internal standard intensities could indicate:</p>
<ul>
<li>Misinjection</li>
<li>Error in specimen preparation</li>
<li>Unstable instrument performance</li>
</ul>
<p>Rapid-QC-MS allows you to filter the <strong>intensity vs.&nbsp;specimen plot</strong> by specimens, pools, or blanks using the <strong>plot filter</strong> in the sidebar. You can also scroll through the plot using the <strong>plot scroll bar</strong> at the bottom.</p>
<div class="cell" data-execution_count="2">
<div class="cell-output cell-output-display">

<div>                            <div id="a67d245d-d391-4c4a-b008-3ec874a67710" class="plotly-graph-div" style="height:600px; width:100%;"></div>            <script type="text/javascript">                require(["plotly"], function(Plotly) {                    window.PLOTLYENV=window.PLOTLYENV || {};                                    if (document.getElementById("a67d245d-d391-4c4a-b008-3ec874a67710")) {                    Plotly.newPlot(                        "a67d245d-d391-4c4a-b008-3ec874a67710",                        [{"alignmentgroup":"True","hovertemplate":"Specimen: %{x}<br>Intensity: %{y:.2e}<br>","legendgroup":"BHB","marker":{"color":"#636efa","pattern":{"shape":""}},"name":"BHB","offsetgroup":"BHB","orientation":"v","showlegend":true,"text":["EMGO003_Pos_B_5_QE1_C18_050","EMGO003_Pos_B_4_QE1_C18_026","EMGO003_Pos_B_1_QE1_C18_030","EMGO003_Pos_B_2_QE1_C18_032","EMGO003_Pos_B_6_QE1_C18_036"],"textposition":"outside","x":["EMGO003_Pos_B_5_QE1_C18_050","EMGO003_Pos_B_4_QE1_C18_026","EMGO003_Pos_B_1_QE1_C18_030","EMGO003_Pos_B_2_QE1_C18_032","EMGO003_Pos_B_6_QE1_C18_036"],"xaxis":"x","y":[553648256,428848448,516520256,589216384,509455392],"yaxis":"y","type":"bar"},{"alignmentgroup":"True","hovertemplate":"Specimen: %{x}<br>Intensity: %{y:.2e}<br>","legendgroup":"BHB & Butyrate","marker":{"color":"#EF553B","pattern":{"shape":""}},"name":"BHB & Butyrate","offsetgroup":"BHB & Butyrate","orientation":"v","showlegend":true,"text":["EMGO003_Pos_D_3_QE1_C18_018","EMGO001_Pos_D_6_QE1_C18_054","EMGO003_Pos_D_5_QE1_C18_058","EMGO003_Pos_D_4_QE1_C18_038","EMGO003_Pos_D_1_QE1_C18_022"],"textposition":"outside","x":["EMGO003_Pos_D_3_QE1_C18_018","EMGO001_Pos_D_6_QE1_C18_054","EMGO003_Pos_D_5_QE1_C18_058","EMGO003_Pos_D_4_QE1_C18_038","EMGO003_Pos_D_1_QE1_C18_022"],"xaxis":"x","y":[609475968,630582912,585081408,664276864,554369536],"yaxis":"y","type":"bar"},{"alignmentgroup":"True","hovertemplate":"Specimen: %{x}<br>Intensity: %{y:.2e}<br>","legendgroup":"Butyrate","marker":{"color":"#00cc96","pattern":{"shape":""}},"name":"Butyrate","offsetgroup":"Butyrate","orientation":"v","showlegend":true,"text":["EMGO003_Pos_C_5_QE1_C18_046","EMGO003_Pos_C_4_QE1_C18_052","EMGO003_Pos_C_3_QE1_C18_056","EMGO003_Pos_C_2_QE1_C18_034"],"textposition":"outside","x":["EMGO003_Pos_C_5_QE1_C18_046","EMGO003_Pos_C_4_QE1_C18_052","EMGO003_Pos_C_3_QE1_C18_056","EMGO003_Pos_C_2_QE1_C18_034"],"xaxis":"x","y":[551295360,598869440,527204064,553122560],"yaxis":"y","type":"bar"},{"alignmentgroup":"True","hovertemplate":"Specimen: %{x}<br>Intensity: %{y:.2e}<br>","legendgroup":"untreatment","marker":{"color":"#ab63fa","pattern":{"shape":""}},"name":"untreatment","offsetgroup":"untreatment","orientation":"v","showlegend":true,"text":["EMGO003_Pos_A_3_QE1_C18_028","EMGO003_Pos_A_4_QE1_C18_040","EMGO003_Pos_A_6_QE1_C18_044","EMGO003_Pos_A_2_QE1_C18_048","EMGO003_Pos_A_5_QE1_C18_020","EMGO003_Pos_A_1_QE1_C18_060"],"textposition":"outside","x":["EMGO003_Pos_A_3_QE1_C18_028","EMGO003_Pos_A_4_QE1_C18_040","EMGO003_Pos_A_6_QE1_C18_044","EMGO003_Pos_A_2_QE1_C18_048","EMGO003_Pos_A_5_QE1_C18_020","EMGO003_Pos_A_1_QE1_C18_060"],"xaxis":"x","y":[653340800,602024896,602191424,533394432,606064448,584969344],"yaxis":"y","type":"bar"}],                        {"template":{"data":{"bar":[{"error_x":{"color":"#2a3f5f"},"error_y":{"color":"#2a3f5f"},"marker":{"line":{"color":"#E5ECF6","width":0.5},"pattern":{"fillmode":"overlay","size":10,"solidity":0.2}},"type":"bar"}],"barpolar":[{"marker":{"line":{"color":"#E5ECF6","width":0.5},"pattern":{"fillmode":"overlay","size":10,"solidity":0.2}},"type":"barpolar"}],"carpet":[{"aaxis":{"endlinecolor":"#2a3f5f","gridcolor":"white","linecolor":"white","minorgridcolor":"white","startlinecolor":"#2a3f5f"},"baxis":{"endlinecolor":"#2a3f5f","gridcolor":"white","linecolor":"white","minorgridcolor":"white","startlinecolor":"#2a3f5f"},"type":"carpet"}],"choropleth":[{"colorbar":{"outlinewidth":0,"ticks":""},"type":"choropleth"}],"contour":[{"colorbar":{"outlinewidth":0,"ticks":""},"colorscale":[[0.0,"#0d0887"],[0.1111111111111111,"#46039f"],[0.2222222222222222,"#7201a8"],[0.3333333333333333,"#9c179e"],[0.4444444444444444,"#bd3786"],[0.5555555555555556,"#d8576b"],[0.6666666666666666,"#ed7953"],[0.7777777777777778,"#fb9f3a"],[0.8888888888888888,"#fdca26"],[1.0,"#f0f921"]],"type":"contour"}],"contourcarpet":[{"colorbar":{"outlinewidth":0,"ticks":""},"type":"contourcarpet"}],"heatmap":[{"colorbar":{"outlinewidth":0,"ticks":""},"colorscale":[[0.0,"#0d0887"],[0.1111111111111111,"#46039f"],[0.2222222222222222,"#7201a8"],[0.3333333333333333,"#9c179e"],[0.4444444444444444,"#bd3786"],[0.5555555555555556,"#d8576b"],[0.6666666666666666,"#ed7953"],[0.7777777777777778,"#fb9f3a"],[0.8888888888888888,"#fdca26"],[1.0,"#f0f921"]],"type":"heatmap"}],"heatmapgl":[{"colorbar":{"outlinewidth":0,"ticks":""},"colorscale":[[0.0,"#0d0887"],[0.1111111111111111,"#46039f"],[0.2222222222222222,"#7201a8"],[0.3333333333333333,"#9c179e"],[0.4444444444444444,"#bd3786"],[0.5555555555555556,"#d8576b"],[0.6666666666666666,"#ed7953"],[0.7777777777777778,"#fb9f3a"],[0.8888888888888888,"#fdca26"],[1.0,"#f0f921"]],"type":"heatmapgl"}],"histogram":[{"marker":{"pattern":{"fillmode":"overlay","size":10,"solidity":0.2}},"type":"histogram"}],"histogram2d":[{"colorbar":{"outlinewidth":0,"ticks":""},"colorscale":[[0.0,"#0d0887"],[0.1111111111111111,"#46039f"],[0.2222222222222222,"#7201a8"],[0.3333333333333333,"#9c179e"],[0.4444444444444444,"#bd3786"],[0.5555555555555556,"#d8576b"],[0.6666666666666666,"#ed7953"],[0.7777777777777778,"#fb9f3a"],[0.8888888888888888,"#fdca26"],[1.0,"#f0f921"]],"type":"histogram2d"}],"histogram2dcontour":[{"colorbar":{"outlinewidth":0,"ticks":""},"colorscale":[[0.0,"#0d0887"],[0.1111111111111111,"#46039f"],[0.2222222222222222,"#7201a8"],[0.3333333333333333,"#9c179e"],[0.4444444444444444,"#bd3786"],[0.5555555555555556,"#d8576b"],[0.6666666666666666,"#ed7953"],[0.7777777777777778,"#fb9f3a"],[0.8888888888888888,"#fdca26"],[1.0,"#f0f921"]],"type":"histogram2dcontour"}],"mesh3d":[{"colorbar":{"outlinewidth":0,"ticks":""},"type":"mesh3d"}],"parcoords":[{"line":{"colorbar":{"outlinewidth":0,"ticks":""}},"type":"parcoords"}],"pie":[{"automargin":true,"type":"pie"}],"scatter":[{"marker":{"colorbar":{"outlinewidth":0,"ticks":""}},"type":"scatter"}],"scatter3d":[{"line":{"colorbar":{"outlinewidth":0,"ticks":""}},"marker":{"colorbar":{"outlinewidth":0,"ticks":""}},"type":"scatter3d"}],"scattercarpet":[{"marker":{"colorbar":{"outlinewidth":0,"ticks":""}},"type":"scattercarpet"}],"scattergeo":[{"marker":{"colorbar":{"outlinewidth":0,"ticks":""}},"type":"scattergeo"}],"scattergl":[{"marker":{"colorbar":{"outlinewidth":0,"ticks":""}},"type":"scattergl"}],"scattermapbox":[{"marker":{"colorbar":{"outlinewidth":0,"ticks":""}},"type":"scattermapbox"}],"scatterpolar":[{"marker":{"colorbar":{"outlinewidth":0,"ticks":""}},"type":"scatterpolar"}],"scatterpolargl":[{"marker":{"colorbar":{"outlinewidth":0,"ticks":""}},"type":"scatterpolargl"}],"scatterternary":[{"marker":{"colorbar":{"outlinewidth":0,"ticks":""}},"type":"scatterternary"}],"surface":[{"colorbar":{"outlinewidth":0,"ticks":""},"colorscale":[[0.0,"#0d0887"],[0.1111111111111111,"#46039f"],[0.2222222222222222,"#7201a8"],[0.3333333333333333,"#9c179e"],[0.4444444444444444,"#bd3786"],[0.5555555555555556,"#d8576b"],[0.6666666666666666,"#ed7953"],[0.7777777777777778,"#fb9f3a"],[0.8888888888888888,"#fdca26"],[1.0,"#f0f921"]],"type":"surface"}],"table":[{"cells":{"fill":{"color":"#EBF0F8"},"line":{"color":"white"}},"header":{"fill":{"color":"#C8D4E3"},"line":{"color":"white"}},"type":"table"}]},"layout":{"annotationdefaults":{"arrowcolor":"#2a3f5f","arrowhead":0,"arrowwidth":1},"autotypenumbers":"strict","coloraxis":{"colorbar":{"outlinewidth":0,"ticks":""}},"colorscale":{"diverging":[[0,"#8e0152"],[0.1,"#c51b7d"],[0.2,"#de77ae"],[0.3,"#f1b6da"],[0.4,"#fde0ef"],[0.5,"#f7f7f7"],[0.6,"#e6f5d0"],[0.7,"#b8e186"],[0.8,"#7fbc41"],[0.9,"#4d9221"],[1,"#276419"]],"sequential":[[0.0,"#0d0887"],[0.1111111111111111,"#46039f"],[0.2222222222222222,"#7201a8"],[0.3333333333333333,"#9c179e"],[0.4444444444444444,"#bd3786"],[0.5555555555555556,"#d8576b"],[0.6666666666666666,"#ed7953"],[0.7777777777777778,"#fb9f3a"],[0.8888888888888888,"#fdca26"],[1.0,"#f0f921"]],"sequentialminus":[[0.0,"#0d0887"],[0.1111111111111111,"#46039f"],[0.2222222222222222,"#7201a8"],[0.3333333333333333,"#9c179e"],[0.4444444444444444,"#bd3786"],[0.5555555555555556,"#d8576b"],[0.6666666666666666,"#ed7953"],[0.7777777777777778,"#fb9f3a"],[0.8888888888888888,"#fdca26"],[1.0,"#f0f921"]]},"colorway":["#636efa","#EF553B","#00cc96","#ab63fa","#FFA15A","#19d3f3","#FF6692","#B6E880","#FF97FF","#FECB52"],"font":{"color":"#2a3f5f"},"geo":{"bgcolor":"white","lakecolor":"white","landcolor":"#E5ECF6","showlakes":true,"showland":true,"subunitcolor":"white"},"hoverlabel":{"align":"left"},"hovermode":"closest","mapbox":{"style":"light"},"paper_bgcolor":"white","plot_bgcolor":"#E5ECF6","polar":{"angularaxis":{"gridcolor":"white","linecolor":"white","ticks":""},"bgcolor":"#E5ECF6","radialaxis":{"gridcolor":"white","linecolor":"white","ticks":""}},"scene":{"xaxis":{"backgroundcolor":"#E5ECF6","gridcolor":"white","gridwidth":2,"linecolor":"white","showbackground":true,"ticks":"","zerolinecolor":"white"},"yaxis":{"backgroundcolor":"#E5ECF6","gridcolor":"white","gridwidth":2,"linecolor":"white","showbackground":true,"ticks":"","zerolinecolor":"white"},"zaxis":{"backgroundcolor":"#E5ECF6","gridcolor":"white","gridwidth":2,"linecolor":"white","showbackground":true,"ticks":"","zerolinecolor":"white"}},"shapedefaults":{"line":{"color":"#2a3f5f"}},"ternary":{"aaxis":{"gridcolor":"white","linecolor":"white","ticks":""},"baxis":{"gridcolor":"white","linecolor":"white","ticks":""},"bgcolor":"#E5ECF6","caxis":{"gridcolor":"white","linecolor":"white","ticks":""}},"title":{"x":0.05},"xaxis":{"automargin":true,"gridcolor":"white","linecolor":"white","ticks":"","title":{"standoff":15},"zerolinecolor":"white","zerolinewidth":2},"yaxis":{"automargin":true,"gridcolor":"white","linecolor":"white","ticks":"","title":{"standoff":15},"zerolinecolor":"white","zerolinewidth":2}}},"xaxis":{"anchor":"y","domain":[0.0,1.0],"title":{"text":"Specimen"},"rangeslider":{"visible":true},"autorange":true,"showticklabels":false},"yaxis":{"anchor":"x","domain":[0.0,1.0],"title":{"text":"Intensity"}},"legend":{"title":{"text":"Treatment"},"tracegroupgap":0,"font":{"size":10}},"title":{"text":"Intensity vs. Specimens \u2013 1_Acetylcarnitine_d3"},"barmode":"relative","height":600,"transition":{"duration":500},"margin":{"t":75,"b":75,"l":0,"r":0},"showlegend":false,"clickmode":"event"},                        {"responsive": true}                    ).then(function(){
                            
var gd = document.getElementById('a67d245d-d391-4c4a-b008-3ec874a67710');
var x = new MutationObserver(function (mutations, observer) {{
        var display = window.getComputedStyle(gd).display;
        if (!display || display === 'none') {{
            console.log([gd, 'removed!']);
            Plotly.purge(gd);
            observer.disconnect();
        }}
}});

// Listen for the removal of the full notebook cells
var notebookContainer = gd.closest('#notebook-container');
if (notebookContainer) {{
    x.observe(notebookContainer, {childList: true});
}}

// Listen for the clearing of the current output cell
var outputEl = gd.closest('.output');
if (outputEl) {{
    x.observe(outputEl, {childList: true});
}}

                        })                };                });            </script>        </div>
</div>
</div>
</section>
<section id="delta-mz-across-specimens" class="level2">
<h2 class="anchored" data-anchor-id="delta-mz-across-specimens">Delta <em>m/z</em> across specimens</h2>
<p>Mass accuracy throughout an analysis can be evaluated by plotting Δ<em>m/z</em> values, which also provides insight into the instrument’s overall performance.</p>
<p>Incremental changes or trends in drifting mass accuracy are not always apparent. By reviewing <strong>Δ<em>m/z</em> vs specimens</strong> the user can detect and address degrading mass accuracy before it compromises the integrity of their experiment.</p>
<div class="cell" data-execution_count="3">
<div class="cell-output cell-output-display">

<div>                            <div id="2910d8ab-b631-427b-9fdc-d6a334ea687e" class="plotly-graph-div" style="height:600px; width:100%;"></div>            <script type="text/javascript">                require(["plotly"], function(Plotly) {                    window.PLOTLYENV=window.PLOTLYENV || {};                                    if (document.getElementById("2910d8ab-b631-427b-9fdc-d6a334ea687e")) {                    Plotly.newPlot(                        "2910d8ab-b631-427b-9fdc-d6a334ea687e",                        [{"hovertemplate":"Specimen: %{x} <br>Delta m/z: %{y}<br>","hovertext":["EMGO003_BK_1_Pos_QE1_C18_006","EMGO003_Pos_D_3_QE1_C18_018","EMGO003_Pos_A_5_QE1_C18_020","EMGO003_Pos_D_1_QE1_C18_022","EMGO003_BK_2_Pos_QE1_C18_023","EMGO003_Pos_B_4_QE1_C18_026","EMGO003_Pos_A_3_QE1_C18_028","EMGO003_Pos_B_1_QE1_C18_030","EMGO003_Pos_B_2_QE1_C18_032","EMGO003_Pos_C_2_QE1_C18_034","EMGO003_Pos_B_6_QE1_C18_036","EMGO003_Pos_D_4_QE1_C18_038","EMGO003_Pos_A_4_QE1_C18_040","EMGO003_BK_3_Pos_QE1_C18_041","EMGO003_Pos_A_6_QE1_C18_044","EMGO003_Pos_C_5_QE1_C18_046","EMGO003_Pos_A_2_QE1_C18_048","EMGO003_Pos_B_5_QE1_C18_050","EMGO003_Pos_C_4_QE1_C18_052","EMGO001_Pos_D_6_QE1_C18_054","EMGO003_Pos_C_3_QE1_C18_056","EMGO003_Pos_D_5_QE1_C18_058","EMGO003_Pos_A_1_QE1_C18_060","EMGO003_BK_4_Pos_QE1_C18_062"],"legendgroup":"","line":{"color":"#636efa","dash":"solid"},"marker":{"symbol":"circle"},"mode":"markers+lines","name":"","orientation":"v","showlegend":false,"x":["EMGO003_BK_1_Pos_QE1_C18_006","EMGO003_Pos_D_3_QE1_C18_018","EMGO003_Pos_A_5_QE1_C18_020","EMGO003_Pos_D_1_QE1_C18_022","EMGO003_BK_2_Pos_QE1_C18_023","EMGO003_Pos_B_4_QE1_C18_026","EMGO003_Pos_A_3_QE1_C18_028","EMGO003_Pos_B_1_QE1_C18_030","EMGO003_Pos_B_2_QE1_C18_032","EMGO003_Pos_C_2_QE1_C18_034","EMGO003_Pos_B_6_QE1_C18_036","EMGO003_Pos_D_4_QE1_C18_038","EMGO003_Pos_A_4_QE1_C18_040","EMGO003_BK_3_Pos_QE1_C18_041","EMGO003_Pos_A_6_QE1_C18_044","EMGO003_Pos_C_5_QE1_C18_046","EMGO003_Pos_A_2_QE1_C18_048","EMGO003_Pos_B_5_QE1_C18_050","EMGO003_Pos_C_4_QE1_C18_052","EMGO001_Pos_D_6_QE1_C18_054","EMGO003_Pos_C_3_QE1_C18_056","EMGO003_Pos_D_5_QE1_C18_058","EMGO003_Pos_A_1_QE1_C18_060","EMGO003_BK_4_Pos_QE1_C18_062"],"xaxis":"x","y":[-0.00040899999999999997,-0.000589,-0.000439,-0.000499,-0.000609,-0.000439,-0.00040899999999999997,-0.00040899999999999997,-0.000439,-0.00044899999999999996,-0.00023899999999999998,-0.000529,-0.000419,-0.000529,-0.00040899999999999997,-0.000419,-0.000439,-0.00044899999999999996,-0.00044899999999999996,-0.000479,-0.000479,-0.000529,-0.0005589999999999999,-0.000439],"yaxis":"y","type":"scatter"}],                        {"template":{"data":{"bar":[{"error_x":{"color":"#2a3f5f"},"error_y":{"color":"#2a3f5f"},"marker":{"line":{"color":"#E5ECF6","width":0.5},"pattern":{"fillmode":"overlay","size":10,"solidity":0.2}},"type":"bar"}],"barpolar":[{"marker":{"line":{"color":"#E5ECF6","width":0.5},"pattern":{"fillmode":"overlay","size":10,"solidity":0.2}},"type":"barpolar"}],"carpet":[{"aaxis":{"endlinecolor":"#2a3f5f","gridcolor":"white","linecolor":"white","minorgridcolor":"white","startlinecolor":"#2a3f5f"},"baxis":{"endlinecolor":"#2a3f5f","gridcolor":"white","linecolor":"white","minorgridcolor":"white","startlinecolor":"#2a3f5f"},"type":"carpet"}],"choropleth":[{"colorbar":{"outlinewidth":0,"ticks":""},"type":"choropleth"}],"contour":[{"colorbar":{"outlinewidth":0,"ticks":""},"colorscale":[[0.0,"#0d0887"],[0.1111111111111111,"#46039f"],[0.2222222222222222,"#7201a8"],[0.3333333333333333,"#9c179e"],[0.4444444444444444,"#bd3786"],[0.5555555555555556,"#d8576b"],[0.6666666666666666,"#ed7953"],[0.7777777777777778,"#fb9f3a"],[0.8888888888888888,"#fdca26"],[1.0,"#f0f921"]],"type":"contour"}],"contourcarpet":[{"colorbar":{"outlinewidth":0,"ticks":""},"type":"contourcarpet"}],"heatmap":[{"colorbar":{"outlinewidth":0,"ticks":""},"colorscale":[[0.0,"#0d0887"],[0.1111111111111111,"#46039f"],[0.2222222222222222,"#7201a8"],[0.3333333333333333,"#9c179e"],[0.4444444444444444,"#bd3786"],[0.5555555555555556,"#d8576b"],[0.6666666666666666,"#ed7953"],[0.7777777777777778,"#fb9f3a"],[0.8888888888888888,"#fdca26"],[1.0,"#f0f921"]],"type":"heatmap"}],"heatmapgl":[{"colorbar":{"outlinewidth":0,"ticks":""},"colorscale":[[0.0,"#0d0887"],[0.1111111111111111,"#46039f"],[0.2222222222222222,"#7201a8"],[0.3333333333333333,"#9c179e"],[0.4444444444444444,"#bd3786"],[0.5555555555555556,"#d8576b"],[0.6666666666666666,"#ed7953"],[0.7777777777777778,"#fb9f3a"],[0.8888888888888888,"#fdca26"],[1.0,"#f0f921"]],"type":"heatmapgl"}],"histogram":[{"marker":{"pattern":{"fillmode":"overlay","size":10,"solidity":0.2}},"type":"histogram"}],"histogram2d":[{"colorbar":{"outlinewidth":0,"ticks":""},"colorscale":[[0.0,"#0d0887"],[0.1111111111111111,"#46039f"],[0.2222222222222222,"#7201a8"],[0.3333333333333333,"#9c179e"],[0.4444444444444444,"#bd3786"],[0.5555555555555556,"#d8576b"],[0.6666666666666666,"#ed7953"],[0.7777777777777778,"#fb9f3a"],[0.8888888888888888,"#fdca26"],[1.0,"#f0f921"]],"type":"histogram2d"}],"histogram2dcontour":[{"colorbar":{"outlinewidth":0,"ticks":""},"colorscale":[[0.0,"#0d0887"],[0.1111111111111111,"#46039f"],[0.2222222222222222,"#7201a8"],[0.3333333333333333,"#9c179e"],[0.4444444444444444,"#bd3786"],[0.5555555555555556,"#d8576b"],[0.6666666666666666,"#ed7953"],[0.7777777777777778,"#fb9f3a"],[0.8888888888888888,"#fdca26"],[1.0,"#f0f921"]],"type":"histogram2dcontour"}],"mesh3d":[{"colorbar":{"outlinewidth":0,"ticks":""},"type":"mesh3d"}],"parcoords":[{"line":{"colorbar":{"outlinewidth":0,"ticks":""}},"type":"parcoords"}],"pie":[{"automargin":true,"type":"pie"}],"scatter":[{"marker":{"colorbar":{"outlinewidth":0,"ticks":""}},"type":"scatter"}],"scatter3d":[{"line":{"colorbar":{"outlinewidth":0,"ticks":""}},"marker":{"colorbar":{"outlinewidth":0,"ticks":""}},"type":"scatter3d"}],"scattercarpet":[{"marker":{"colorbar":{"outlinewidth":0,"ticks":""}},"type":"scattercarpet"}],"scattergeo":[{"marker":{"colorbar":{"outlinewidth":0,"ticks":""}},"type":"scattergeo"}],"scattergl":[{"marker":{"colorbar":{"outlinewidth":0,"ticks":""}},"type":"scattergl"}],"scattermapbox":[{"marker":{"colorbar":{"outlinewidth":0,"ticks":""}},"type":"scattermapbox"}],"scatterpolar":[{"marker":{"colorbar":{"outlinewidth":0,"ticks":""}},"type":"scatterpolar"}],"scatterpolargl":[{"marker":{"colorbar":{"outlinewidth":0,"ticks":""}},"type":"scatterpolargl"}],"scatterternary":[{"marker":{"colorbar":{"outlinewidth":0,"ticks":""}},"type":"scatterternary"}],"surface":[{"colorbar":{"outlinewidth":0,"ticks":""},"colorscale":[[0.0,"#0d0887"],[0.1111111111111111,"#46039f"],[0.2222222222222222,"#7201a8"],[0.3333333333333333,"#9c179e"],[0.4444444444444444,"#bd3786"],[0.5555555555555556,"#d8576b"],[0.6666666666666666,"#ed7953"],[0.7777777777777778,"#fb9f3a"],[0.8888888888888888,"#fdca26"],[1.0,"#f0f921"]],"type":"surface"}],"table":[{"cells":{"fill":{"color":"#EBF0F8"},"line":{"color":"white"}},"header":{"fill":{"color":"#C8D4E3"},"line":{"color":"white"}},"type":"table"}]},"layout":{"annotationdefaults":{"arrowcolor":"#2a3f5f","arrowhead":0,"arrowwidth":1},"autotypenumbers":"strict","coloraxis":{"colorbar":{"outlinewidth":0,"ticks":""}},"colorscale":{"diverging":[[0,"#8e0152"],[0.1,"#c51b7d"],[0.2,"#de77ae"],[0.3,"#f1b6da"],[0.4,"#fde0ef"],[0.5,"#f7f7f7"],[0.6,"#e6f5d0"],[0.7,"#b8e186"],[0.8,"#7fbc41"],[0.9,"#4d9221"],[1,"#276419"]],"sequential":[[0.0,"#0d0887"],[0.1111111111111111,"#46039f"],[0.2222222222222222,"#7201a8"],[0.3333333333333333,"#9c179e"],[0.4444444444444444,"#bd3786"],[0.5555555555555556,"#d8576b"],[0.6666666666666666,"#ed7953"],[0.7777777777777778,"#fb9f3a"],[0.8888888888888888,"#fdca26"],[1.0,"#f0f921"]],"sequentialminus":[[0.0,"#0d0887"],[0.1111111111111111,"#46039f"],[0.2222222222222222,"#7201a8"],[0.3333333333333333,"#9c179e"],[0.4444444444444444,"#bd3786"],[0.5555555555555556,"#d8576b"],[0.6666666666666666,"#ed7953"],[0.7777777777777778,"#fb9f3a"],[0.8888888888888888,"#fdca26"],[1.0,"#f0f921"]]},"colorway":["#636efa","#EF553B","#00cc96","#ab63fa","#FFA15A","#19d3f3","#FF6692","#B6E880","#FF97FF","#FECB52"],"font":{"color":"#2a3f5f"},"geo":{"bgcolor":"white","lakecolor":"white","landcolor":"#E5ECF6","showlakes":true,"showland":true,"subunitcolor":"white"},"hoverlabel":{"align":"left"},"hovermode":"closest","mapbox":{"style":"light"},"paper_bgcolor":"white","plot_bgcolor":"#E5ECF6","polar":{"angularaxis":{"gridcolor":"white","linecolor":"white","ticks":""},"bgcolor":"#E5ECF6","radialaxis":{"gridcolor":"white","linecolor":"white","ticks":""}},"scene":{"xaxis":{"backgroundcolor":"#E5ECF6","gridcolor":"white","gridwidth":2,"linecolor":"white","showbackground":true,"ticks":"","zerolinecolor":"white"},"yaxis":{"backgroundcolor":"#E5ECF6","gridcolor":"white","gridwidth":2,"linecolor":"white","showbackground":true,"ticks":"","zerolinecolor":"white"},"zaxis":{"backgroundcolor":"#E5ECF6","gridcolor":"white","gridwidth":2,"linecolor":"white","showbackground":true,"ticks":"","zerolinecolor":"white"}},"shapedefaults":{"line":{"color":"#2a3f5f"}},"ternary":{"aaxis":{"gridcolor":"white","linecolor":"white","ticks":""},"baxis":{"gridcolor":"white","linecolor":"white","ticks":""},"bgcolor":"#E5ECF6","caxis":{"gridcolor":"white","linecolor":"white","ticks":""}},"title":{"x":0.05},"xaxis":{"automargin":true,"gridcolor":"white","linecolor":"white","ticks":"","title":{"standoff":15},"zerolinecolor":"white","zerolinewidth":2},"yaxis":{"automargin":true,"gridcolor":"white","linecolor":"white","ticks":"","title":{"standoff":15},"zerolinecolor":"white","zerolinewidth":2}}},"xaxis":{"anchor":"y","domain":[0.0,1.0],"title":{"text":"Specimen"},"showticklabels":false},"yaxis":{"anchor":"x","domain":[0.0,1.0],"title":{"text":"delta m/z"},"range":[-0.01,0.01]},"legend":{"tracegroupgap":0,"title":{"text":"Internal Standards"}},"title":{"text":"Delta m/z vs. Specimens \u2013 1_Phenylalanine d8"},"height":600,"transition":{"duration":500},"margin":{"t":75,"b":75,"l":0,"r":0},"clickmode":"event","showlegend":false},                        {"responsive": true}                    ).then(function(){
                            
var gd = document.getElementById('2910d8ab-b631-427b-9fdc-d6a334ea687e');
var x = new MutationObserver(function (mutations, observer) {{
        var display = window.getComputedStyle(gd).display;
        if (!display || display === 'none') {{
            console.log([gd, 'removed!']);
            Plotly.purge(gd);
            observer.disconnect();
        }}
}});

// Listen for the removal of the full notebook cells
var notebookContainer = gd.closest('#notebook-container');
if (notebookContainer) {{
    x.observe(notebookContainer, {childList: true});
}}

// Listen for the clearing of the current output cell
var outputEl = gd.closest('.output');
if (outputEl) {{
    x.observe(outputEl, {childList: true});
}}

                        })                };                });            </script>        </div>
</div>
</div>
</section>
<section id="biological-standards" class="level2">
<h2 class="anchored" data-anchor-id="biological-standards">Biological standards</h2>
<p>Rapid-QC-MS allows users to apply biological standards in two ways: 1) Use a <strong>reference standard</strong> to compare current instrument performance to previous analyses. 2) Use the <strong>external standards</strong> module to repeatedly analyze the same specimen over the course of an analysis.</p>
<p><img src="https://public.czbiohub.org/rapid-qc-ms-docs/Overview/RapidQCMS-BioStndDemo.gif" class="img-fluid"></p>
<p>The <strong><em>m/z</em> vs RT plot</strong> provides an at-a-glance view of all desired features. This plot can be used to recognize trends in instrument performance across all features or to evaluate the fitness of specific features.</p>
<p>The plot features a colorscale for the percent change of each feature (for a selected biological standard) from its average intensity.</p>
<p><img src="https://public.czbiohub.org/rapid-qc-ms-docs/Overview/benchmark_plot.png" class="img-fluid"></p>
<p>Blue represents positive percent change and red represents negative percent change, meaning you can breathe easy for plots with lots of blue, or start investigating if you see lots of red.</p>
<p>Clicking any of the features updates the <strong>feature intensity across instrument runs</strong> plot, which provides a firsthand view of whether your instrument’s performance has declined or improved over time.</p>
<p><img src="https://public.czbiohub.org/rapid-qc-ms-docs/Overview/benchmark_compare.png" class="img-fluid"></p>
<p>Setting up biological standards is easy. You can add targeted feature libraries for biological standards in different chromatography methods and polarities in Settings &gt; Biological Standards. Visit the <a href="./user-guide.html">User Guide</a> to see how.</p>
</section>
<section id="specimen-information-card" class="level2">
<h2 class="anchored" data-anchor-id="specimen-information-card">Specimen information card</h2>
<p>To investigate a specimen more closely, you can select one from the <strong>specimen table</strong> (or click a marker on the plot!) and the <strong>specimen information card</strong> will open.</p>
<p>This card conveniently aggregates specimen information from the acquisition sequence, specimen metadata, processed data, and QC results in one place.</p>
<p><img src="https://public.czbiohub.org/rapid-qc-ms-docs/Overview/specimen_card.png" class="img-fluid"></p>
</section>
<section id="new-qc-job-setup" class="level2">
<h2 class="anchored" data-anchor-id="new-qc-job-setup">New QC job setup</h2>
<p><strong>QC jobs</strong> point Rapid-QC-MS to monitor active instrument runs or process data files in bulk. Setting up a new job was designed to be as fast and easy as possible.</p>
<p><img src="https://public.czbiohub.org/rapid-qc-ms-docs/Overview/new_job_process.gif" class="img-fluid"></p>
<p>To QC a current analysis or previously acquired data files, the user can click the ‘Setup New QC Job’ button on the dashboard and enter:</p>
<ul>
<li><strong>Job ID:</strong> a unique name for this set of specimens</li>
<li><strong>Chromatography:</strong> the chromatography method for a given analysis</li>
<li><strong>Biological standard(s) <em>(optional)</em>:</strong> any biological standards included in the analysis</li>
<li><strong>Acquisition sequence file:</strong> the acquisition sequence, in CSV format</li>
<li><strong>Specimen metadata file <em>(optional)</em>:</strong> metadata for specimens, in CSV format</li>
<li><strong>Data file directory:</strong> the folder in which data files will be acquired (or will exist)</li>
</ul>
<p>The form then validates resources and gives the user intelligent feedback.</p>
<blockquote class="blockquote">
<p><img src="https://public.czbiohub.org/rapid-qc-ms-docs/Overview/new_qc_job.png" class="img-fluid"></p>
</blockquote>
<p>Once the user has chosen whether the job is for an <strong>active</strong> or <strong>completed</strong> instrument run, the new job can be executed.</p>
</section>
<section id="slack-email-notifications" class="level2">
<h2 class="anchored" data-anchor-id="slack-email-notifications">Slack / email notifications</h2>
<p>Be in the know without sitting in front of your instrument. Get live notifications during active instrument runs – via Slack or email – so that you can deal with QC warnings and fails in a timely fashion.</p>
<p><img src="https://public.czbiohub.org/rapid-qc-ms-docs/Overview/slack_example.png" class="img-fluid"></p>
</section>
<section id="google-drive-sync" class="level2">
<h2 class="anchored" data-anchor-id="google-drive-sync">Google Drive sync</h2>

<p>If the user opts to set up and enable Google Drive sync with their Google account, the Rapid-QC-MS workspace can be securely accessed from any device.</p>
<p>All data is stored and synced on the user’s Google Drive account, allowing instrument runs to be monitored from home and QC results to be accessed in realtime by all relevant stakeholders at the same time.</p>
<<<<<<< HEAD
<p><img src="https://public.czbiohub.org/rapid-qc-ms-docs/03_create_with_google.png" class="img-fluid"></p>
=======

<p><img src="https://user-images.githubusercontent.com/7220175/221340286-c0479fdd-0603-404a-9601-6277056a6d48.png" class="img-fluid"></p>
>>>>>>> 1449a5f2
</section>
</section>
<section id="highly-configurable-settings" class="level1">
<h1>Highly configurable settings</h1>
<p>Rapid-QC-MS was designed to be highly configurable for many use cases. As such, the user has complete authority on configuring workspace access, chromatography methods, biological standards, RapidQC parameters, and MS-DIAL processing parameters.</p>
<p>If you’ve already <a href="./installation.html">installed Rapid-QC-MS and its dependencies</a>, you can check out the <a href="./quickstart.html">Quickstart guide</a> to learn how to make Rapid-QC-MS work best for you.</p>
<section id="workspace" class="level2">
<h2 class="anchored" data-anchor-id="workspace">Workspace</h2>
<p>In <strong>Settings &gt; General,</strong> the user is able to:</p>
<ol type="1">
<li>Enable Google Drive cloud sync</li>
<li>Manage workspace access among users</li>
<li>Register a Slack bot for Slack notifications</li>
<li>Register addresses for email notifications</li>
</ol>
<blockquote class="blockquote">
<p><img src="https://public.czbiohub.org/rapid-qc-ms-docs/Overview/settings_general_blank.png" class="img-fluid"></p>
</blockquote>
</section>
<section id="internal-standards" class="level2">
<h2 class="anchored" data-anchor-id="internal-standards">Internal standards</h2>
<p>In <strong>Settings &gt; Chromatography Methods,</strong> the user is able to:</p>
<ol type="1">
<li>Add / delete chromatography methods</li>
<li>Add internal standard libraries for each chromatography–polarity combination</li>
<li>Set a custom processing configuration for each chromatography method</li>
</ol>
<blockquote class="blockquote">
<p><img src="https://public.czbiohub.org/rapid-qc-ms-docs/Overview/settings_chrom_with_methods.png" class="img-fluid"></p>
</blockquote>
</section>
<section id="biological-standards-1" class="level2">
<h2 class="anchored" data-anchor-id="biological-standards-1">Biological standards</h2>
<p>In <strong>Settings &gt; Biological Standards,</strong> the user is able to:</p>
<ol type="1">
<li>Add / delete biological standards with sequence identifiers</li>
<li>Add spectral libraries for each features to be monitored in biological standard workflow(s)</li>
<li>Set custom processing configuration for each biological standard–chromatography combination</li>
</ol>
<blockquote class="blockquote">
<p><img src="https://public.czbiohub.org/rapid-qc-ms-docs/Overview/settings_bio_stnds.png" class="img-fluid"></p>
</blockquote>
</section>
<section id="is-configurations" class="level2">
<h2 class="anchored" data-anchor-id="is-configurations">IS configurations</h2>
<p>In <strong>Settings &gt; IS Configurations,</strong> the user is able to:</p>
<ol type="1">
<li>Add / delete IS configurations</li>
<li>Set cutoff for intensity dropouts</li>
<li>Set cutoff for RT shift from library value</li>
<li>Set cutoff for RT shift from in-run average</li>
<li>Set cutoff for <em>m/z</em> drift from library value</li>
</ol>
<blockquote class="blockquote">
<p><img src="https://public.czbiohub.org/rapid-qc-ms-docs/Overview/settings_is_config.png" class="img-fluid"></p>
</blockquote>
</section>
<section id="ms-dial-configurations" class="level2">
<h2 class="anchored" data-anchor-id="ms-dial-configurations">MS-DIAL configurations</h2>
<p>In <strong>Settings &gt; MS-DIAL Configurations,</strong> the user is able to:</p>
<ol type="1">
<li>Add / delete MS-DIAL configurations</li>
<li>Set data collection parameters</li>
<li>Set centroid parameters</li>
<li>Set peak detection parameters</li>
<li>Set identification parameters</li>
<li>Set alignment parameters</li>
</ol>
<blockquote class="blockquote">
<p><img src="https://public.czbiohub.org/rapid-qc-ms-docs/Overview/settings_msdial.png" class="img-fluid"></p>
</blockquote>


</section>
</section>

</main> <!-- /main -->
<script id="quarto-html-after-body" type="application/javascript">
window.document.addEventListener("DOMContentLoaded", function (event) {
  const toggleBodyColorMode = (bsSheetEl) => {
    const mode = bsSheetEl.getAttribute("data-mode");
    const bodyEl = window.document.querySelector("body");
    if (mode === "dark") {
      bodyEl.classList.add("quarto-dark");
      bodyEl.classList.remove("quarto-light");
    } else {
      bodyEl.classList.add("quarto-light");
      bodyEl.classList.remove("quarto-dark");
    }
  }
  const toggleBodyColorPrimary = () => {
    const bsSheetEl = window.document.querySelector("link#quarto-bootstrap");
    if (bsSheetEl) {
      toggleBodyColorMode(bsSheetEl);
    }
  }
  toggleBodyColorPrimary();  
  const disableStylesheet = (stylesheets) => {
    for (let i=0; i < stylesheets.length; i++) {
      const stylesheet = stylesheets[i];
      stylesheet.rel = 'prefetch';
    }
  }
  const enableStylesheet = (stylesheets) => {
    for (let i=0; i < stylesheets.length; i++) {
      const stylesheet = stylesheets[i];
      stylesheet.rel = 'stylesheet';
    }
  }
  const manageTransitions = (selector, allowTransitions) => {
    const els = window.document.querySelectorAll(selector);
    for (let i=0; i < els.length; i++) {
      const el = els[i];
      if (allowTransitions) {
        el.classList.remove('notransition');
      } else {
        el.classList.add('notransition');
      }
    }
  }
  const toggleColorMode = (alternate) => {
    // Switch the stylesheets
    const alternateStylesheets = window.document.querySelectorAll('link.quarto-color-scheme.quarto-color-alternate');
    manageTransitions('#quarto-margin-sidebar .nav-link', false);
    if (alternate) {
      enableStylesheet(alternateStylesheets);
      for (const sheetNode of alternateStylesheets) {
        if (sheetNode.id === "quarto-bootstrap") {
          toggleBodyColorMode(sheetNode);
        }
      }
    } else {
      disableStylesheet(alternateStylesheets);
      toggleBodyColorPrimary();
    }
    manageTransitions('#quarto-margin-sidebar .nav-link', true);
    // Switch the toggles
    const toggles = window.document.querySelectorAll('.quarto-color-scheme-toggle');
    for (let i=0; i < toggles.length; i++) {
      const toggle = toggles[i];
      if (toggle) {
        if (alternate) {
          toggle.classList.add("alternate");     
        } else {
          toggle.classList.remove("alternate");
        }
      }
    }
    // Hack to workaround the fact that safari doesn't
    // properly recolor the scrollbar when toggling (#1455)
    if (navigator.userAgent.indexOf('Safari') > 0 && navigator.userAgent.indexOf('Chrome') == -1) {
      manageTransitions("body", false);
      window.scrollTo(0, 1);
      setTimeout(() => {
        window.scrollTo(0, 0);
        manageTransitions("body", true);
      }, 40);  
    }
  }
  const isFileUrl = () => { 
    return window.location.protocol === 'file:';
  }
  const hasAlternateSentinel = () => {  
    let styleSentinel = getColorSchemeSentinel();
    if (styleSentinel !== null) {
      return styleSentinel === "alternate";
    } else {
      return false;
    }
  }
  const setStyleSentinel = (alternate) => {
    const value = alternate ? "alternate" : "default";
    if (!isFileUrl()) {
      window.localStorage.setItem("quarto-color-scheme", value);
    } else {
      localAlternateSentinel = value;
    }
  }
  const getColorSchemeSentinel = () => {
    if (!isFileUrl()) {
      const storageValue = window.localStorage.getItem("quarto-color-scheme");
      return storageValue != null ? storageValue : localAlternateSentinel;
    } else {
      return localAlternateSentinel;
    }
  }
  let localAlternateSentinel = 'default';
  // Dark / light mode switch
  window.quartoToggleColorScheme = () => {
    // Read the current dark / light value 
    let toAlternate = !hasAlternateSentinel();
    toggleColorMode(toAlternate);
    setStyleSentinel(toAlternate);
  };
  // Ensure there is a toggle, if there isn't float one in the top right
  if (window.document.querySelector('.quarto-color-scheme-toggle') === null) {
    const a = window.document.createElement('a');
    a.classList.add('top-right');
    a.classList.add('quarto-color-scheme-toggle');
    a.href = "";
    a.onclick = function() { try { window.quartoToggleColorScheme(); } catch {} return false; };
    const i = window.document.createElement("i");
    i.classList.add('bi');
    a.appendChild(i);
    window.document.body.appendChild(a);
  }
  // Switch to dark mode if need be
  if (hasAlternateSentinel()) {
    toggleColorMode(true);
  } else {
    toggleColorMode(false);
  }
  const icon = "";
  const anchorJS = new window.AnchorJS();
  anchorJS.options = {
    placement: 'right',
    icon: icon
  };
  anchorJS.add('.anchored');
  const isCodeAnnotation = (el) => {
    for (const clz of el.classList) {
      if (clz.startsWith('code-annotation-')) {                     
        return true;
      }
    }
    return false;
  }
  const clipboard = new window.ClipboardJS('.code-copy-button', {
    text: function(trigger) {
      const codeEl = trigger.previousElementSibling.cloneNode(true);
      for (const childEl of codeEl.children) {
        if (isCodeAnnotation(childEl)) {
          childEl.remove();
        }
      }
      return codeEl.innerText;
    }
  });
  clipboard.on('success', function(e) {
    // button target
    const button = e.trigger;
    // don't keep focus
    button.blur();
    // flash "checked"
    button.classList.add('code-copy-button-checked');
    var currentTitle = button.getAttribute("title");
    button.setAttribute("title", "Copied!");
    let tooltip;
    if (window.bootstrap) {
      button.setAttribute("data-bs-toggle", "tooltip");
      button.setAttribute("data-bs-placement", "left");
      button.setAttribute("data-bs-title", "Copied!");
      tooltip = new bootstrap.Tooltip(button, 
        { trigger: "manual", 
          customClass: "code-copy-button-tooltip",
          offset: [0, -8]});
      tooltip.show();    
    }
    setTimeout(function() {
      if (tooltip) {
        tooltip.hide();
        button.removeAttribute("data-bs-title");
        button.removeAttribute("data-bs-toggle");
        button.removeAttribute("data-bs-placement");
      }
      button.setAttribute("title", currentTitle);
      button.classList.remove('code-copy-button-checked');
    }, 1000);
    // clear code selection
    e.clearSelection();
  });
  function tippyHover(el, contentFn) {
    const config = {
      allowHTML: true,
      content: contentFn,
      maxWidth: 500,
      delay: 100,
      arrow: false,
      appendTo: function(el) {
          return el.parentElement;
      },
      interactive: true,
      interactiveBorder: 10,
      theme: 'quarto',
      placement: 'bottom-start'
    };
    window.tippy(el, config); 
  }
  const noterefs = window.document.querySelectorAll('a[role="doc-noteref"]');
  for (var i=0; i<noterefs.length; i++) {
    const ref = noterefs[i];
    tippyHover(ref, function() {
      // use id or data attribute instead here
      let href = ref.getAttribute('data-footnote-href') || ref.getAttribute('href');
      try { href = new URL(href).hash; } catch {}
      const id = href.replace(/^#\/?/, "");
      const note = window.document.getElementById(id);
      return note.innerHTML;
    });
  }
      let selectedAnnoteEl;
      const selectorForAnnotation = ( cell, annotation) => {
        let cellAttr = 'data-code-cell="' + cell + '"';
        let lineAttr = 'data-code-annotation="' +  annotation + '"';
        const selector = 'span[' + cellAttr + '][' + lineAttr + ']';
        return selector;
      }
      const selectCodeLines = (annoteEl) => {
        const doc = window.document;
        const targetCell = annoteEl.getAttribute("data-target-cell");
        const targetAnnotation = annoteEl.getAttribute("data-target-annotation");
        const annoteSpan = window.document.querySelector(selectorForAnnotation(targetCell, targetAnnotation));
        const lines = annoteSpan.getAttribute("data-code-lines").split(",");
        const lineIds = lines.map((line) => {
          return targetCell + "-" + line;
        })
        let top = null;
        let height = null;
        let parent = null;
        if (lineIds.length > 0) {
            //compute the position of the single el (top and bottom and make a div)
            const el = window.document.getElementById(lineIds[0]);
            top = el.offsetTop;
            height = el.offsetHeight;
            parent = el.parentElement.parentElement;
          if (lineIds.length > 1) {
            const lastEl = window.document.getElementById(lineIds[lineIds.length - 1]);
            const bottom = lastEl.offsetTop + lastEl.offsetHeight;
            height = bottom - top;
          }
          if (top !== null && height !== null && parent !== null) {
            // cook up a div (if necessary) and position it 
            let div = window.document.getElementById("code-annotation-line-highlight");
            if (div === null) {
              div = window.document.createElement("div");
              div.setAttribute("id", "code-annotation-line-highlight");
              div.style.position = 'absolute';
              parent.appendChild(div);
            }
            div.style.top = top - 2 + "px";
            div.style.height = height + 4 + "px";
            let gutterDiv = window.document.getElementById("code-annotation-line-highlight-gutter");
            if (gutterDiv === null) {
              gutterDiv = window.document.createElement("div");
              gutterDiv.setAttribute("id", "code-annotation-line-highlight-gutter");
              gutterDiv.style.position = 'absolute';
              const codeCell = window.document.getElementById(targetCell);
              const gutter = codeCell.querySelector('.code-annotation-gutter');
              gutter.appendChild(gutterDiv);
            }
            gutterDiv.style.top = top - 2 + "px";
            gutterDiv.style.height = height + 4 + "px";
          }
          selectedAnnoteEl = annoteEl;
        }
      };
      const unselectCodeLines = () => {
        const elementsIds = ["code-annotation-line-highlight", "code-annotation-line-highlight-gutter"];
        elementsIds.forEach((elId) => {
          const div = window.document.getElementById(elId);
          if (div) {
            div.remove();
          }
        });
        selectedAnnoteEl = undefined;
      };
      // Attach click handler to the DT
      const annoteDls = window.document.querySelectorAll('dt[data-target-cell]');
      for (const annoteDlNode of annoteDls) {
        annoteDlNode.addEventListener('click', (event) => {
          const clickedEl = event.target;
          if (clickedEl !== selectedAnnoteEl) {
            unselectCodeLines();
            const activeEl = window.document.querySelector('dt[data-target-cell].code-annotation-active');
            if (activeEl) {
              activeEl.classList.remove('code-annotation-active');
            }
            selectCodeLines(clickedEl);
            clickedEl.classList.add('code-annotation-active');
          } else {
            // Unselect the line
            unselectCodeLines();
            clickedEl.classList.remove('code-annotation-active');
          }
        });
      }
  const findCites = (el) => {
    const parentEl = el.parentElement;
    if (parentEl) {
      const cites = parentEl.dataset.cites;
      if (cites) {
        return {
          el,
          cites: cites.split(' ')
        };
      } else {
        return findCites(el.parentElement)
      }
    } else {
      return undefined;
    }
  };
  var bibliorefs = window.document.querySelectorAll('a[role="doc-biblioref"]');
  for (var i=0; i<bibliorefs.length; i++) {
    const ref = bibliorefs[i];
    const citeInfo = findCites(ref);
    if (citeInfo) {
      tippyHover(citeInfo.el, function() {
        var popup = window.document.createElement('div');
        citeInfo.cites.forEach(function(cite) {
          var citeDiv = window.document.createElement('div');
          citeDiv.classList.add('hanging-indent');
          citeDiv.classList.add('csl-entry');
          var biblioDiv = window.document.getElementById('ref-' + cite);
          if (biblioDiv) {
            citeDiv.innerHTML = biblioDiv.innerHTML;
          }
          popup.appendChild(citeDiv);
        });
        return popup.innerHTML;
      });
    }
  }
});
</script>
</div> <!-- /content -->
<footer class="footer">
  <div class="nav-footer">
    <div class="nav-footer-left">
      <ul class="footer-items list-unstyled">
    <li class="nav-item compact">
    <a class="nav-link" href="https://www.czbiohub.org/mass-spec/">
    </a>
  </li>  
    <li class="nav-item">
 © 2023 Chan Zuckerberg Biohub
  </li>  
</ul>
    </div>   
    <div class="nav-footer-center">
      &nbsp;
    </div>
    <div class="nav-footer-right">
      &nbsp;
    </div>
  </div>
</footer>



</body></html><|MERGE_RESOLUTION|>--- conflicted
+++ resolved
@@ -373,12 +373,9 @@
 
 <p>If the user opts to set up and enable Google Drive sync with their Google account, the Rapid-QC-MS workspace can be securely accessed from any device.</p>
 <p>All data is stored and synced on the user’s Google Drive account, allowing instrument runs to be monitored from home and QC results to be accessed in realtime by all relevant stakeholders at the same time.</p>
-<<<<<<< HEAD
+
 <p><img src="https://public.czbiohub.org/rapid-qc-ms-docs/03_create_with_google.png" class="img-fluid"></p>
-=======
-
-<p><img src="https://user-images.githubusercontent.com/7220175/221340286-c0479fdd-0603-404a-9601-6277056a6d48.png" class="img-fluid"></p>
->>>>>>> 1449a5f2
+
 </section>
 </section>
 <section id="highly-configurable-settings" class="level1">
